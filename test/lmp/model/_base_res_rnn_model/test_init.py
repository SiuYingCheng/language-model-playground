r"""Test `lmp.model.BaseResRNNModel.__init__`.

Usage:
    python -m unittest test/lmp/model/_base_res_rnn_model/test_init.py
"""

# built-in modules

from __future__ import absolute_import
from __future__ import division
from __future__ import print_function
from __future__ import unicode_literals

import gc
import inspect
import math
import unittest

# 3rd-party modules

import torch
import torch.nn

# self-made modules

import lmp.model

from lmp.model import BaseResRNNModel


class TestInit(unittest.TestCase):
    r"""Test case for `lmp.model.BaseResRNNModel.__init__`."""

    def setUp(self):
        r"""Set up hyper parameters and construct BaseResRNNModel"""
        self.d_emb = 10
        self.d_hid = 10
        self.dropout = 0.1
        self.num_rnn_layers = 1
        self.num_linear_layers = 1
        self.pad_token_id = 0
        self.vocab_size = 30

        self.model_parameters = (
            (
                ('d_emb', self.d_emb),
                ('d_hid', self.d_hid),
                ('dropout', self.dropout),
                ('num_rnn_layers', self.num_rnn_layers),
                ('num_linear_layers', self.num_linear_layers),
                ('pad_token_id', self.pad_token_id),
                ('vocab_size', self.vocab_size),
            ),
        )

    def tearDown(self):
        r"""Delete parameters and models."""
        del self.d_emb
        del self.d_hid
        del self.dropout
        del self.num_rnn_layers
        del self.num_linear_layers
        del self.pad_token_id
        del self.vocab_size
        del self.model_parameters
        gc.collect()

    def test_signature(self):
        r"""Ensure signature consistency."""
        msg = 'Inconsistenct method signature.'

        self.assertEqual(
            inspect.signature(BaseResRNNModel.__init__),
            inspect.Signature(
                parameters=[
                    inspect.Parameter(
                        name='self',
                        kind=inspect.Parameter.POSITIONAL_OR_KEYWORD,
                        default=inspect.Parameter.empty
                    ),
                    inspect.Parameter(
                        name='d_emb',
                        kind=inspect.Parameter.POSITIONAL_OR_KEYWORD,
                        annotation=int,
                        default=inspect.Parameter.empty
                    ),
                    inspect.Parameter(
                        name='d_hid',
                        kind=inspect.Parameter.POSITIONAL_OR_KEYWORD,
                        annotation=int,
                        default=inspect.Parameter.empty
                    ),
                    inspect.Parameter(
                        name='dropout',
                        kind=inspect.Parameter.POSITIONAL_OR_KEYWORD,
                        annotation=float,
                        default=inspect.Parameter.empty
                    ),
                    inspect.Parameter(
                        name='num_rnn_layers',
                        kind=inspect.Parameter.POSITIONAL_OR_KEYWORD,
                        annotation=int,
                        default=inspect.Parameter.empty
                    ),
                    inspect.Parameter(
                        name='num_linear_layers',
                        kind=inspect.Parameter.POSITIONAL_OR_KEYWORD,
                        annotation=int,
                        default=inspect.Parameter.empty
                    ),
                    inspect.Parameter(
                        name='pad_token_id',
                        kind=inspect.Parameter.POSITIONAL_OR_KEYWORD,
                        annotation=int,
                        default=inspect.Parameter.empty
                    ),
                    inspect.Parameter(
                        name='vocab_size',
                        kind=inspect.Parameter.POSITIONAL_OR_KEYWORD,
                        annotation=int,
                        default=inspect.Parameter.empty
                    ),
                ],
                return_annotation=inspect.Signature.empty
            ),
            msg=msg
        )

    def test_invalid_input_d_emb(self):
        r"""Raise when `d_emb` is invalid."""
        msg1 = (
            'Must raise `TypeError` when `d_emb` is invalid.'
        )
        msg2 = 'Inconsistent error message.'
        examples = (
            False, 0, -1, 0.0, 1.0, math.nan, -math.nan, math.inf, -math.inf,
            0j, 1j, '', b'', [], (), {}, set(), object(), lambda x: x, type,
            None, NotImplemented, ...
        )

        for invalid_input in examples:
            with self.assertRaises(
                    (TypeError, ValueError),
                    msg=msg1
            ) as ctx_man:
                BaseResRNNModel(
                    d_emb=invalid_input,
                    d_hid=1,
                    dropout=0.1,
                    num_rnn_layers=1,
                    num_linear_layers=1,
                    pad_token_id=0,
                    vocab_size=10
                )

            if isinstance(ctx_man.exception, TypeError):
                self.assertEqual(
                    ctx_man.exception.args[0],
                    '`d_emb` must be an instance of `int`.',
                    msg=msg2
                )
            elif isinstance(ctx_man.exception, ValueError):
                self.assertEqual(
                    ctx_man.exception.args[0],
                    '`d_emb` must be bigger than or equal to `1`.',
                    msg=msg2
                )
            else:
                self.fail(msg=msg1)

    def test_invalid_input_d_hid(self):
        r"""Raise when `d_hid` is invalid."""
        msg1 = (
            'Must raise `TypeError` when `d_hid` is invalid.'
        )
        msg2 = 'Inconsistent error message.'
        examples = (
            False, 0, -1, 0.0, 1.0, math.nan, -math.nan, math.inf, -math.inf,
            0j, 1j, '', b'', [], (), {}, set(), object(), lambda x: x, type,
            None, NotImplemented, ...
        )

        for invalid_input in examples:
            with self.assertRaises(
                    (TypeError, ValueError),
                    msg=msg1
            ) as ctx_man:
                BaseResRNNModel(
                    d_emb=1,
                    d_hid=invalid_input,
                    dropout=0.1,
                    num_rnn_layers=1,
                    num_linear_layers=1,
                    pad_token_id=0,
                    vocab_size=10
                )

            if isinstance(ctx_man.exception, TypeError):
                self.assertEqual(
                    ctx_man.exception.args[0],
                    '`d_hid` must be an instance of `int`.',
                    msg=msg2
                )
            elif isinstance(ctx_man.exception, ValueError):
                self.assertEqual(
                    ctx_man.exception.args[0],
                    '`d_hid` must be bigger than or equal to `1`.',
                    msg=msg2
                )
            else:
                self.fail(msg=msg1)

    def test_invalid_input_dropout(self):
        r"""Raise when `dropout` is invalid."""
        msg1 = (
            'Must raise `TypeError` when `dropout` is '
            'invalid.'
        )
        msg2 = 'Inconsistent error message.'
        examples = (
            -1, -1.0, 1.1, math.nan, -math.nan, math.inf, -math.inf, 0j, 1j,
            '', b'', [], (), {}, set(), object(), lambda x: x, type, None,
            NotImplemented, ...
        )

        for invalid_input in examples:
            with self.assertRaises(
                    (TypeError, ValueError),
                    msg=msg1
            ) as ctx_man:
                BaseResRNNModel(
                    d_emb=1,
                    d_hid=1,
                    dropout=invalid_input,
                    num_rnn_layers=1,
                    num_linear_layers=1,
                    pad_token_id=0,
                    vocab_size=10
                )
            if isinstance(ctx_man.exception, TypeError):
                self.assertEqual(
                    ctx_man.exception.args[0],
                    '`dropout` must be an instance of `float`.',
                    msg=msg2
                )
            elif isinstance(ctx_man.exception, ValueError):
                self.assertEqual(
                    ctx_man.exception.args[0],
                    '`dropout` must range from `0.0` to `1.0`.',
                    msg=msg2
                )
            else:
                self.fail(msg=msg1)

    def test_invalid_input_num_linear_layers(self):
        r"""Raise when `num_linear_layers` is invalid."""
        msg1 = (
            'Must raise `TypeError` when `num_linear_layers` '
            'is invalid.'
        )
        msg2 = 'Inconsistent error message.'
        examples = (
            False, 0, -1, 0.0, 1.0, math.nan, -math.nan, math.inf, -math.inf,
            0j, 1j, '', b'', [], (), {}, set(), object(), lambda x: x, type,
            None, NotImplemented, ...
        )

        for invalid_input in examples:
            with self.assertRaises(
                    (TypeError, ValueError),
                    msg=msg1
            ) as ctx_man:
                BaseResRNNModel(
                    d_emb=1,
                    d_hid=1,
                    dropout=0.1,
                    num_rnn_layers=1,
                    num_linear_layers=invalid_input,
                    pad_token_id=0,
                    vocab_size=10
                )

            if isinstance(ctx_man.exception, TypeError):
                self.assertEqual(
                    ctx_man.exception.args[0],
                    '`num_linear_layers` must be an instance of `int`.',
                    msg=msg2
                )
            elif isinstance(ctx_man.exception, ValueError):
                self.assertEqual(
                    ctx_man.exception.args[0],
                    '`num_linear_layers` must be bigger than or equal to `1`.',
                    msg=msg2
                )
            else:
                self.fail(msg=msg1)

    def test_invalid_input_num_rnn_layers(self):
        r"""Raise when `num_rnn_layers` is invalid."""
        msg1 = (
            'Must raise `TypeError` when `num_rnn_layers` '
            'is invalid.'
        )
        msg2 = 'Inconsistent error message.'
        examples = (
            False, 0, -1, 0.0, 1.0, math.nan, -math.nan, math.inf, -math.inf,
            0j, 1j, '', b'', [], (), {}, set(), object(), lambda x: x, type,
            None, NotImplemented, ...
        )

        for invalid_input in examples:
            with self.assertRaises(
                    (TypeError, ValueError),
                    msg=msg1
            ) as ctx_man:
                BaseResRNNModel(
                    d_emb=1,
                    d_hid=1,
                    dropout=0.1,
                    num_rnn_layers=invalid_input,
                    num_linear_layers=1,
                    pad_token_id=0,
                    vocab_size=10
                )

            if isinstance(ctx_man.exception, TypeError):
                self.assertEqual(
                    ctx_man.exception.args[0],
                    '`num_rnn_layers` must be an instance of `int`.',
                    msg=msg2
                )
            elif isinstance(ctx_man.exception, ValueError):
                self.assertEqual(
                    ctx_man.exception.args[0],
                    '`num_rnn_layers` must be bigger than or equal to `1`.',
                    msg=msg2
                )
            else:
                self.fail(msg=msg1)

    def test_invalid_input_pad_token_id(self):
        r"""Raise when `pad_token_id` is invalid."""
        msg1 = (
            'Must raise `TypeError` when `pad_token_id` '
            'is invalid.'
        )
        msg2 = 'Inconsistent error message.'
        examples = (
            0.0, 1.0, math.nan, -math.nan, math.inf, -math.inf, 0j, 1j, '',
            b'', [], (), {}, set(), object(), lambda x: x, type, None,
            NotImplemented, ...
        )

        for invalid_input in examples:
            with self.assertRaises(TypeError, msg=msg1) as ctx_man:
                BaseResRNNModel(
                    d_emb=1,
                    d_hid=1,
                    dropout=0.1,
                    num_rnn_layers=1,
                    num_linear_layers=1,
                    pad_token_id=invalid_input,
                    vocab_size=10
                )

            if isinstance(ctx_man.exception, TypeError):
                self.assertEqual(
                    ctx_man.exception.args[0],
                    '`pad_token_id` must be an instance of `int`.',
                    msg=msg2
                )

    def test_invalid_input_vocab_size(self):
        r"""Raise when `vocab_size` is invalid."""
        msg1 = (
            'Must raise `TypeError` when `vocab_size` '
            'is invalid.'
        )
        msg2 = 'Inconsistent error message.'
        examples = (
            0.0, 1.0, math.nan, -math.nan, math.inf, -math.inf, 0j, 1j, '',
            b'', [], (), {}, set(), object(), lambda x: x, type, None,
            NotImplemented, ...
        )

        for invalid_input in examples:
            with self.assertRaises(TypeError, msg=msg1) as ctx_man:
                BaseResRNNModel(
                    d_emb=1,
                    d_hid=1,
                    dropout=0.1,
                    num_rnn_layers=1,
                    num_linear_layers=1,
                    pad_token_id=0,
                    vocab_size=invalid_input
                )

            if isinstance(ctx_man.exception, TypeError):
                self.assertEqual(
                    ctx_man.exception.args[0],
                    '`vocab_size` must be an instance of `int`.',
                    msg=msg2
                )

    def test_instance_attribute_emb_layer(self):
        r"""Declare required instance attributes."""
        msg1 = 'Missing instance attribute `{}`.'
<<<<<<< HEAD
        msg2 = 'Instance attribute `{}` must be instance of `{}`.'
        msg3 = 'Return size must be {}.'
        examples = (
            torch.randint(low=0, high=9, size=(5, 10)),
            torch.randint(low=0, high=9, size=(10, 15)),
        )

        emb_layer = torch.nn.Embedding(
=======
        msg2 = 'Instance attribute `{}` must be an instance of `{}`.'
        msg3 = 'Instance attribute `{}` must be `{}`.'

        embedding_layer = torch.nn.Embedding(
>>>>>>> 3f8e4fd9
            num_embeddings=self.vocab_size,
            embedding_dim=self.d_emb,
            padding_idx=self.pad_token_id
        )
<<<<<<< HEAD

        for parameters in self.model_parameters:
            pos = []
            kwargs = {}
            for attr, attr_val in parameters:
                pos.append(attr_val)
                kwargs[attr] = attr_val

            # Construct using positional and keyword arguments.
            models = [
                BaseResRNNModel(*pos),
                BaseResRNNModel(**kwargs),
            ]

        for model in models:
            self.assertTrue(
                hasattr(model, 'emb_layer'),
                msg=msg1.format('emb_layer')
            )
            self.assertIsInstance(
                model.emb_layer,
                type(emb_layer),
                msg=msg2.format(
                    'emb_layer',
                    type(emb_layer).__name__
                )
            )
            for x in examples:
                ht = model.emb_layer(x)
                ans_out = emb_layer(x)
                self.assertEqual(
                    ht.size(),
                    ans_out.size(),
                    msg=msg3.format(ans_out.size())
=======

        for model in self.models:
            self.assertTrue(
                hasattr(model, 'embedding_layer'),
                msg=msg1.format('embedding_layer')
            )
            self.assertIsInstance(
                getattr(model, 'embedding_layer'),
                type(embedding_layer),
                msg=msg2.format(
                    'embedding_layer',
                    type(embedding_layer).__name__
>>>>>>> 3f8e4fd9
                )
            )
            self.assertEqual(
                getattr(model, 'embedding_layer').weight,
                embedding_layer.weight,
                msg=msg3.format('embedding_layer', embedding_layer)
            )

    def test_instance_attribute_emb_dropout(self):
        r"""Declare required instance attributes."""
        msg1 = 'Missing instance attribute `{}`.'
<<<<<<< HEAD
        msg2 = 'Instance attribute `{}` must be instance of `{}`.'
        msg3 = 'Return size must be {}.'
        examples = (
            torch.rand(5, 10, self.d_emb),
            torch.rand(10, 20, self.d_emb),
        )

        emb_dropout = torch.nn.Dropout(self.dropout)

        for parameters in self.model_parameters:
            pos = []
            kwargs = {}
            for attr, attr_val in parameters:
                pos.append(attr_val)
                kwargs[attr] = attr_val
=======
        msg2 = 'Instance attribute `{}` must be an instance of `{}`.'
        msg3 = 'Instance {} attribute `{}` must need `{}`.'

        dropout_examples = (
            ('p', self.dropout),
        )
>>>>>>> 3f8e4fd9

            # Construct using positional and keyword arguments.
            models = [
                BaseResRNNModel(*pos),
                BaseResRNNModel(**kwargs),
            ]

        for model in models:
            self.assertTrue(
                hasattr(model, 'emb_dropout'),
                msg=msg1.format('emb_dropout')
            )
            self.assertIsInstance(
                model.emb_dropout,
                type(emb_dropout),
                msg=msg2.format('emb_dropout', type(emb_dropout).__name__)
            )
            for x in examples:
                ht = model.emb_dropout(x)
                ans_out = emb_dropout(x)
                self.assertEqual(
                    ht.size(),
                    ans_out.size(),
                    msg=msg3.format(ans_out.size())
                )

    def test_instance_attribute_proj_emb_to_hid(self):
        r"""Declare required instance attributes."""
        msg1 = 'Missing instance attribute `{}`.'
<<<<<<< HEAD
        msg2 = 'Instance attribute `{}` must be instance of `{}`.'
        msg3 = 'Return size must be {}.'
        examples = (
            torch.rand(5, 10, self.d_emb),
            torch.rand(10, 20, self.d_emb),
        )

=======
        msg2 = 'Instance attribute `{}` must be an instance of `{}`.'
        msg3 = 'Instance {} attribute `{}` must include `{}`.'
        msg4 = 'Inconsitent activation function.'

        linear_examples = (
            ('in_features', self.d_emb),
            ('out_features', self.d_hid),
        )
        dropout_examples = (
            ('p', self.dropout),
        )

        linear = torch.nn.Linear(
            in_features=self.d_emb,
            out_features=self.d_hid
        )
        dropout = torch.nn.Dropout(self.dropout)

>>>>>>> 3f8e4fd9
        proj_emb_to_hid = []
        proj_emb_to_hid.append(
            torch.nn.Linear(
                in_features=self.d_emb,
                out_features=self.d_hid
            )
        )
        proj_emb_to_hid.append(torch.nn.Dropout(self.dropout))
        proj_emb_to_hid = torch.nn.Sequential(*proj_emb_to_hid)

<<<<<<< HEAD
        for parameters in self.model_parameters:
            pos = []
            kwargs = {}
            for attr, attr_val in parameters:
                pos.append(attr_val)
                kwargs[attr] = attr_val

            # Construct using positional and keyword arguments.
            models = [
                BaseResRNNModel(*pos),
                BaseResRNNModel(**kwargs),
            ]

        for model in models:
=======
        for model in self.models:
>>>>>>> 3f8e4fd9
            self.assertTrue(
                hasattr(model, 'proj_emb_to_hid'),
                msg=msg1.format('proj_emb_to_hid')
            )
            self.assertIsInstance(
                model.proj_emb_to_hid,
                type(proj_emb_to_hid),
                msg=msg2.format(
                    'proj_emb_to_hid',
                    type(proj_emb_to_hid).__name__
                )
            )
<<<<<<< HEAD
            for x in examples:
                ht = model.proj_emb_to_hid(x)
                ans_out = proj_emb_to_hid(x)
                self.assertEqual(
                    ht.size(),
                    ans_out.size(),
                    msg=msg3.format(ans_out.size())
                )
=======
            model_layer = getattr(model, 'proj_emb_to_hid')
            for layer in model_layer:
                if isinstance(layer, torch.nn.modules.dropout.Dropout):
                    for dropout_attr, dropout_attr_val in dropout_examples:
                        self.assertEqual(
                            getattr(
                                layer, dropout_attr), getattr(
                                dropout, dropout_attr), msg=msg3.format(
                                'dropout', dropout_attr, dropout_attr_val))
                    continue
                for linear_attr, linear_attr_val in linear_examples:
                    self.assertEqual(
                        getattr(layer, linear_attr),
                        getattr(linear, linear_attr),
                        msg=msg3.format('linear', linear_attr, linear_attr_val)
                    )
>>>>>>> 3f8e4fd9

    def test_instance_attribute_rnn_layer(self):
        r"""Declare required instance attributes."""
        msg1 = 'Missing instance attribute `{}`.'
<<<<<<< HEAD
        msg2 = 'Instance attribute `{}` must be instance of `{}`.'
        msg3 = 'Return size must be {}.'
        examples = (
            torch.rand(5, 10, self.d_hid),
            torch.rand(10, 20, self.d_hid),
=======
        msg2 = 'Instance attribute `{}` must be an instance of `{}`.'
        msg3 = 'Instance {} attribute `{}` must include `{}`.'

        rnn_examples = (
            (
                'rnn_layer',
                torch.nn.RNN(
                    input_size=self.d_hid,
                    hidden_size=self.d_hid,
                    batch_first=True
                )
            ),
            ('dropout', torch.nn.Dropout(self.dropout)),
            ('act_fn', torch.nn.ReLU())
        )
        dropout_examples = (
            ('p', self.dropout),
>>>>>>> 3f8e4fd9
        )

        res_rnn_block = lmp.model.BaseResRNNBlock(
            d_hid=self.d_hid,
            dropout=self.dropout
        )
        dropout = torch.nn.Dropout(self.dropout)

        rnn_blocks = []
        for _ in range(self.num_rnn_layers):
            rnn_blocks.append(res_rnn_block)
        rnn_blocks.append(dropout)
        rnn_layer = torch.nn.Sequential(*rnn_blocks)

<<<<<<< HEAD
        for parameters in self.model_parameters:
            pos = []
            kwargs = {}
            for attr, attr_val in parameters:
                pos.append(attr_val)
                kwargs[attr] = attr_val

            # Construct using positional and keyword arguments.
            models = [
                BaseResRNNModel(*pos),
                BaseResRNNModel(**kwargs),
            ]

        for model in models:
=======
        for model in self.models:
>>>>>>> 3f8e4fd9
            self.assertTrue(
                hasattr(model, 'rnn_layer'),
                msg=msg1.format('rnn_layer')
            )
            self.assertIsInstance(
                model.rnn_layer,
                type(rnn_layer),
                msg=msg2.format('rnn_layer', type(rnn_layer).__name__)
            )
<<<<<<< HEAD
            for x in examples:
                ht = model.rnn_layer(x)
                ans_out = rnn_layer(x)
                self.assertEqual(
                    ht.size(),
                    ans_out.size(),
                    msg=msg3.format(ans_out.size())
                )
=======
            model_layer = getattr(model, 'rnn_layer')
            for layer in model_layer:
                if isinstance(layer, torch.nn.modules.dropout.Dropout):
                    for dropout_attr, dropout_attr_val in dropout_examples:
                        self.assertEqual(
                            getattr(
                                layer, dropout_attr), getattr(
                                dropout, dropout_attr), msg=msg3.format(
                                'dropout', dropout_attr, dropout_attr_val))
                    continue
                for rnn_attr, rnn_attr_val in rnn_examples:
                    self.assertIsInstance(
                        getattr(layer, rnn_attr),
                        type(rnn_attr_val),
                        msg=msg3.format('rnn', rnn_attr, rnn_attr_val)
                    )
>>>>>>> 3f8e4fd9

    def test_instance_attribute_proj_hid_to_emb(self):
        r"""Declare required instance attributes."""
        msg1 = 'Missing instance attribute `{}`.'
<<<<<<< HEAD
        msg2 = 'Instance attribute `{}` must be instance of `{}`.'
        msg3 = 'Return size must be {}.'
        examples = (
            torch.rand(5, 10, self.d_hid),
            torch.rand(10, 20, self.d_hid),
=======
        msg2 = 'Instance attribute `{}` must be an instance of `{}`.'
        msg3 = 'Instance {} attribute `{}` must include `{}`.'
        msg4 = 'Inconsitent activation function.'

        linear_examples = (
            ('in_features', self.d_hid),
            ('out_features', self.d_hid),
        )
        dropout_examples = (
            ('p', self.dropout),
        )
        output_linear_examples = (
            ('in_features', self.d_hid),
            ('out_features', self.d_emb),
>>>>>>> 3f8e4fd9
        )

        linear = torch.nn.Linear(
            in_features=self.d_hid,
            out_features=self.d_hid
        )
        act_fn = torch.nn.ReLU()
        dropout = torch.nn.Dropout(self.dropout)
        output_linear = torch.nn.Linear(
            in_features=self.d_hid,
            out_features=self.d_emb
        )
        proj_hid_to_emb = []
        for _ in range(self.num_linear_layers):
            proj_hid_to_emb.append(linear)
            proj_hid_to_emb.append(act_fn)
            proj_hid_to_emb.append(dropout)

        proj_hid_to_emb.append(output_linear)
        proj_hid_to_emb = torch.nn.Sequential(*proj_hid_to_emb)

<<<<<<< HEAD
        for parameters in self.model_parameters:
            pos = []
            kwargs = {}
            for attr, attr_val in parameters:
                pos.append(attr_val)
                kwargs[attr] = attr_val

            # Construct using positional and keyword arguments.
            models = [
                BaseResRNNModel(*pos),
                BaseResRNNModel(**kwargs),
            ]

        for model in models:
=======
        for model in self.models:
>>>>>>> 3f8e4fd9
            self.assertTrue(
                hasattr(model, 'proj_hid_to_emb'),
                msg=msg1.format('proj_hid_to_emb')
            )
            self.assertIsInstance(
                model.proj_hid_to_emb,
                type(proj_hid_to_emb),
                msg=msg2.format(
                    'proj_hid_to_emb',
                    type(proj_hid_to_emb).__name__
                )
            )
<<<<<<< HEAD
            for x in examples:
                ht = model.proj_hid_to_emb(x)
                ans_out = proj_hid_to_emb(x)
                self.assertEqual(
                    ht.size(),
                    ans_out.size(),
                    msg=msg3.format(ans_out.size())
                )
=======
            model_layer = getattr(model, 'proj_hid_to_emb')
            for layer in model_layer:
                if isinstance(layer, torch.nn.modules.dropout.Dropout):
                    for dropout_attr, dropout_attr_val in dropout_examples:
                        self.assertEqual(
                            getattr(
                                layer, dropout_attr), getattr(
                                dropout, dropout_attr), msg=msg3.format(
                                'dropout', dropout_attr, dropout_attr_val))
                    continue
                if isinstance(layer, torch.nn.modules.activation.ReLU):
                    self.assertEqual(
                        layer(torch.tensor([0])),
                        act_fn(torch.tensor([0])),
                        msg=msg4
                    )
                    continue
                if layer == model_layer[-1]:
                    for linear_attr, linear_attr_val in output_linear_examples:
                        self.assertEqual(
                            getattr(
                                layer, linear_attr), getattr(
                                linear, linear_attr), msg=msg3.format(
                                'linear', linear_attr, linear_attr_val))
                else:
                    for linear_attr, linear_attr_val in linear_examples:
                        self.assertEqual(
                            getattr(
                                layer, linear_attr), getattr(
                                output_linear, linear_attr), msg=msg3.format(
                                'linear', linear_attr, linear_attr_val))
>>>>>>> 3f8e4fd9


if __name__ == '__main__':
    unittest.main()<|MERGE_RESOLUTION|>--- conflicted
+++ resolved
@@ -405,7 +405,6 @@
     def test_instance_attribute_emb_layer(self):
         r"""Declare required instance attributes."""
         msg1 = 'Missing instance attribute `{}`.'
-<<<<<<< HEAD
         msg2 = 'Instance attribute `{}` must be instance of `{}`.'
         msg3 = 'Return size must be {}.'
         examples = (
@@ -414,17 +413,10 @@
         )
 
         emb_layer = torch.nn.Embedding(
-=======
-        msg2 = 'Instance attribute `{}` must be an instance of `{}`.'
-        msg3 = 'Instance attribute `{}` must be `{}`.'
-
-        embedding_layer = torch.nn.Embedding(
->>>>>>> 3f8e4fd9
             num_embeddings=self.vocab_size,
             embedding_dim=self.d_emb,
             padding_idx=self.pad_token_id
         )
-<<<<<<< HEAD
 
         for parameters in self.model_parameters:
             pos = []
@@ -459,32 +451,11 @@
                     ht.size(),
                     ans_out.size(),
                     msg=msg3.format(ans_out.size())
-=======
-
-        for model in self.models:
-            self.assertTrue(
-                hasattr(model, 'embedding_layer'),
-                msg=msg1.format('embedding_layer')
-            )
-            self.assertIsInstance(
-                getattr(model, 'embedding_layer'),
-                type(embedding_layer),
-                msg=msg2.format(
-                    'embedding_layer',
-                    type(embedding_layer).__name__
->>>>>>> 3f8e4fd9
-                )
-            )
-            self.assertEqual(
-                getattr(model, 'embedding_layer').weight,
-                embedding_layer.weight,
-                msg=msg3.format('embedding_layer', embedding_layer)
-            )
+                )
 
     def test_instance_attribute_emb_dropout(self):
         r"""Declare required instance attributes."""
         msg1 = 'Missing instance attribute `{}`.'
-<<<<<<< HEAD
         msg2 = 'Instance attribute `{}` must be instance of `{}`.'
         msg3 = 'Return size must be {}.'
         examples = (
@@ -500,14 +471,6 @@
             for attr, attr_val in parameters:
                 pos.append(attr_val)
                 kwargs[attr] = attr_val
-=======
-        msg2 = 'Instance attribute `{}` must be an instance of `{}`.'
-        msg3 = 'Instance {} attribute `{}` must need `{}`.'
-
-        dropout_examples = (
-            ('p', self.dropout),
-        )
->>>>>>> 3f8e4fd9
 
             # Construct using positional and keyword arguments.
             models = [
@@ -537,7 +500,6 @@
     def test_instance_attribute_proj_emb_to_hid(self):
         r"""Declare required instance attributes."""
         msg1 = 'Missing instance attribute `{}`.'
-<<<<<<< HEAD
         msg2 = 'Instance attribute `{}` must be instance of `{}`.'
         msg3 = 'Return size must be {}.'
         examples = (
@@ -545,26 +507,6 @@
             torch.rand(10, 20, self.d_emb),
         )
 
-=======
-        msg2 = 'Instance attribute `{}` must be an instance of `{}`.'
-        msg3 = 'Instance {} attribute `{}` must include `{}`.'
-        msg4 = 'Inconsitent activation function.'
-
-        linear_examples = (
-            ('in_features', self.d_emb),
-            ('out_features', self.d_hid),
-        )
-        dropout_examples = (
-            ('p', self.dropout),
-        )
-
-        linear = torch.nn.Linear(
-            in_features=self.d_emb,
-            out_features=self.d_hid
-        )
-        dropout = torch.nn.Dropout(self.dropout)
-
->>>>>>> 3f8e4fd9
         proj_emb_to_hid = []
         proj_emb_to_hid.append(
             torch.nn.Linear(
@@ -575,7 +517,6 @@
         proj_emb_to_hid.append(torch.nn.Dropout(self.dropout))
         proj_emb_to_hid = torch.nn.Sequential(*proj_emb_to_hid)
 
-<<<<<<< HEAD
         for parameters in self.model_parameters:
             pos = []
             kwargs = {}
@@ -590,9 +531,6 @@
             ]
 
         for model in models:
-=======
-        for model in self.models:
->>>>>>> 3f8e4fd9
             self.assertTrue(
                 hasattr(model, 'proj_emb_to_hid'),
                 msg=msg1.format('proj_emb_to_hid')
@@ -605,7 +543,6 @@
                     type(proj_emb_to_hid).__name__
                 )
             )
-<<<<<<< HEAD
             for x in examples:
                 ht = model.proj_emb_to_hid(x)
                 ans_out = proj_emb_to_hid(x)
@@ -614,53 +551,15 @@
                     ans_out.size(),
                     msg=msg3.format(ans_out.size())
                 )
-=======
-            model_layer = getattr(model, 'proj_emb_to_hid')
-            for layer in model_layer:
-                if isinstance(layer, torch.nn.modules.dropout.Dropout):
-                    for dropout_attr, dropout_attr_val in dropout_examples:
-                        self.assertEqual(
-                            getattr(
-                                layer, dropout_attr), getattr(
-                                dropout, dropout_attr), msg=msg3.format(
-                                'dropout', dropout_attr, dropout_attr_val))
-                    continue
-                for linear_attr, linear_attr_val in linear_examples:
-                    self.assertEqual(
-                        getattr(layer, linear_attr),
-                        getattr(linear, linear_attr),
-                        msg=msg3.format('linear', linear_attr, linear_attr_val)
-                    )
->>>>>>> 3f8e4fd9
 
     def test_instance_attribute_rnn_layer(self):
         r"""Declare required instance attributes."""
         msg1 = 'Missing instance attribute `{}`.'
-<<<<<<< HEAD
         msg2 = 'Instance attribute `{}` must be instance of `{}`.'
         msg3 = 'Return size must be {}.'
         examples = (
             torch.rand(5, 10, self.d_hid),
             torch.rand(10, 20, self.d_hid),
-=======
-        msg2 = 'Instance attribute `{}` must be an instance of `{}`.'
-        msg3 = 'Instance {} attribute `{}` must include `{}`.'
-
-        rnn_examples = (
-            (
-                'rnn_layer',
-                torch.nn.RNN(
-                    input_size=self.d_hid,
-                    hidden_size=self.d_hid,
-                    batch_first=True
-                )
-            ),
-            ('dropout', torch.nn.Dropout(self.dropout)),
-            ('act_fn', torch.nn.ReLU())
-        )
-        dropout_examples = (
-            ('p', self.dropout),
->>>>>>> 3f8e4fd9
         )
 
         res_rnn_block = lmp.model.BaseResRNNBlock(
@@ -675,7 +574,6 @@
         rnn_blocks.append(dropout)
         rnn_layer = torch.nn.Sequential(*rnn_blocks)
 
-<<<<<<< HEAD
         for parameters in self.model_parameters:
             pos = []
             kwargs = {}
@@ -690,9 +588,6 @@
             ]
 
         for model in models:
-=======
-        for model in self.models:
->>>>>>> 3f8e4fd9
             self.assertTrue(
                 hasattr(model, 'rnn_layer'),
                 msg=msg1.format('rnn_layer')
@@ -702,7 +597,6 @@
                 type(rnn_layer),
                 msg=msg2.format('rnn_layer', type(rnn_layer).__name__)
             )
-<<<<<<< HEAD
             for x in examples:
                 ht = model.rnn_layer(x)
                 ans_out = rnn_layer(x)
@@ -711,50 +605,15 @@
                     ans_out.size(),
                     msg=msg3.format(ans_out.size())
                 )
-=======
-            model_layer = getattr(model, 'rnn_layer')
-            for layer in model_layer:
-                if isinstance(layer, torch.nn.modules.dropout.Dropout):
-                    for dropout_attr, dropout_attr_val in dropout_examples:
-                        self.assertEqual(
-                            getattr(
-                                layer, dropout_attr), getattr(
-                                dropout, dropout_attr), msg=msg3.format(
-                                'dropout', dropout_attr, dropout_attr_val))
-                    continue
-                for rnn_attr, rnn_attr_val in rnn_examples:
-                    self.assertIsInstance(
-                        getattr(layer, rnn_attr),
-                        type(rnn_attr_val),
-                        msg=msg3.format('rnn', rnn_attr, rnn_attr_val)
-                    )
->>>>>>> 3f8e4fd9
 
     def test_instance_attribute_proj_hid_to_emb(self):
         r"""Declare required instance attributes."""
         msg1 = 'Missing instance attribute `{}`.'
-<<<<<<< HEAD
         msg2 = 'Instance attribute `{}` must be instance of `{}`.'
         msg3 = 'Return size must be {}.'
         examples = (
             torch.rand(5, 10, self.d_hid),
             torch.rand(10, 20, self.d_hid),
-=======
-        msg2 = 'Instance attribute `{}` must be an instance of `{}`.'
-        msg3 = 'Instance {} attribute `{}` must include `{}`.'
-        msg4 = 'Inconsitent activation function.'
-
-        linear_examples = (
-            ('in_features', self.d_hid),
-            ('out_features', self.d_hid),
-        )
-        dropout_examples = (
-            ('p', self.dropout),
-        )
-        output_linear_examples = (
-            ('in_features', self.d_hid),
-            ('out_features', self.d_emb),
->>>>>>> 3f8e4fd9
         )
 
         linear = torch.nn.Linear(
@@ -776,7 +635,6 @@
         proj_hid_to_emb.append(output_linear)
         proj_hid_to_emb = torch.nn.Sequential(*proj_hid_to_emb)
 
-<<<<<<< HEAD
         for parameters in self.model_parameters:
             pos = []
             kwargs = {}
@@ -791,9 +649,6 @@
             ]
 
         for model in models:
-=======
-        for model in self.models:
->>>>>>> 3f8e4fd9
             self.assertTrue(
                 hasattr(model, 'proj_hid_to_emb'),
                 msg=msg1.format('proj_hid_to_emb')
@@ -806,7 +661,6 @@
                     type(proj_hid_to_emb).__name__
                 )
             )
-<<<<<<< HEAD
             for x in examples:
                 ht = model.proj_hid_to_emb(x)
                 ans_out = proj_hid_to_emb(x)
@@ -815,39 +669,6 @@
                     ans_out.size(),
                     msg=msg3.format(ans_out.size())
                 )
-=======
-            model_layer = getattr(model, 'proj_hid_to_emb')
-            for layer in model_layer:
-                if isinstance(layer, torch.nn.modules.dropout.Dropout):
-                    for dropout_attr, dropout_attr_val in dropout_examples:
-                        self.assertEqual(
-                            getattr(
-                                layer, dropout_attr), getattr(
-                                dropout, dropout_attr), msg=msg3.format(
-                                'dropout', dropout_attr, dropout_attr_val))
-                    continue
-                if isinstance(layer, torch.nn.modules.activation.ReLU):
-                    self.assertEqual(
-                        layer(torch.tensor([0])),
-                        act_fn(torch.tensor([0])),
-                        msg=msg4
-                    )
-                    continue
-                if layer == model_layer[-1]:
-                    for linear_attr, linear_attr_val in output_linear_examples:
-                        self.assertEqual(
-                            getattr(
-                                layer, linear_attr), getattr(
-                                linear, linear_attr), msg=msg3.format(
-                                'linear', linear_attr, linear_attr_val))
-                else:
-                    for linear_attr, linear_attr_val in linear_examples:
-                        self.assertEqual(
-                            getattr(
-                                layer, linear_attr), getattr(
-                                output_linear, linear_attr), msg=msg3.format(
-                                'linear', linear_attr, linear_attr_val))
->>>>>>> 3f8e4fd9
 
 
 if __name__ == '__main__':
