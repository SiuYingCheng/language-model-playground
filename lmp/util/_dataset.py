r"""Helper function for loading dataset.

Usage:
    import lmp.util

    dataset = lmp.util.load_dataset(...)
    dataset = lmp.util.load_dataset_by_config(...)
"""

# built-in modules

from __future__ import absolute_import
from __future__ import division
from __future__ import print_function
from __future__ import unicode_literals

import os
import re

from typing import Union

# 3rd-party modules

import pandas as pd
import torch.utils.data

# self-made modules

import lmp.config
import lmp.dataset
import lmp.path


def _preprocess_news_collection(
        column: str
) -> lmp.dataset.LanguageModelDataset:
    r"""Preprocessing of news collection dataset and convert to
    `lmp.dataset.LanguageModelDataset`.

    Args:
        column:
            Select the part of the data which want to use.

    Returns:
        `lmp.dataset.LanguageModelDataset`
    """
    file_path = os.path.join(f'{lmp.path.DATA_PATH}', 'news_collection.csv')

    if not os.path.exists(file_path):
        raise FileNotFoundError(f'file {file_path} does not exist.')

    df = pd.read_csv(file_path).dropna()
    batch_sequences = df[column].to_list()
    return lmp.dataset.LanguageModelDataset(batch_sequences)


def _preprocess_wiki_tokens(dataset: str) -> lmp.dataset.LanguageModelDataset:
    r"""Preprocess of wiki dataset and convert to
    lmp.dataset.LanguageModelDataset`.

    Args:
        column:
            Select the data which want to use.

    Returns:
        `lmp.dataset.LanguageModelDataset`
    """
    file_path = os.path.join(f'{lmp.path.DATA_PATH}', 'wiki.train.tokens')

    if not os.path.exists(file_path):
        raise FileNotFoundError(f'file {file_path} does not exist.')

    with open(file_path, 'r', encoding='utf8') as input_file:
        df = input_file.read()

    batch_sequences = list(filter(None, re.split(' =', df.replace('\n', ' '))))
    return lmp.dataset.LanguageModelDataset(batch_sequences)


def _preprocess_word_test_v1_tokens() -> lmp.dataset.AnalogyDataset:
    r"""Preprocess word_test_v1 dataset and convert to
    `lmp.dataset.LanguageModelDataset`.

    Returns:
        `lmp.dataset.AnalogyDataset`
    """
    file_path = os.path.join(f'{lmp.path.DATA_PATH}', 'word-test.v1.txt')
    if not os.path.exists(file_path):
        raise FileNotFoundError(
            f'file {file_path} does not exist.'
        )
    with open(file_path, 'r', encoding='utf8') as txt_file:
        samples = [line.strip() for line in txt_file.readlines()]

    # Parsing.
    category = ''
    parsing_samples = []
    for sample in samples:
        if re.match(r'^:', sample):
            category = sample[2:]
            continue

        parsing_samples.append(re.split(r'\s+', sample)[:4] + [category])
    return lmp.dataset.AnalogyDataset(parsing_samples)


def load_dataset(
        dataset: str
) -> Union[lmp.dataset.LanguageModelDataset, lmp.dataset.AnalogyDataset]:
    r"""Load dataset from downloaded files.

    Supported options:
        --dataset news_collection_desc
        --dataset news_collection_title

    Args:
        dataset:
            Name of the dataset to perform experiment.

    Raises:
        TypeError:
            When `dataset` is not an instance of `str`.
        ValueError:
            If `dataset` does not support.
        FileNotFoundError
            If `dataset` does not exist.

    Returns:
        `lmp.dataset.LanguageModelDataset` instance where samples are sequences.
        `lmp.dataset.AnalogyDataset` instance where sample is used for analogy test.
    """
    # Type check.
    if not isinstance(dataset, str):
        raise TypeError('`dataset` must be an instance of `str`.')

    if dataset == 'news_collection_desc':
<<<<<<< HEAD
        return _preprocess_news_collection(column='desc')

    if dataset == 'news_collection_title':
        return _preprocess_news_collection(column='title')

    if dataset == 'wiki_train_tokens':
        return _preprocess_wiki_tokens(dataset='train')

    if dataset == 'wiki_valid_tokens':
        return _preprocess_wiki_tokens(dataset='valid')

    if dataset == 'wiki_test_tokens':
        return _preprocess_wiki_tokens(dataset='test')

    if dataset == 'word_test_v1':
        return _preprocess_word_test_v1_tokens()
=======
        file_path = os.path.join(lmp.path.DATA_PATH, 'news_collection.csv')

        if not os.path.exists(file_path):
            raise FileNotFoundError(f'File {file_path} does not exist.')

        df = pd.read_csv(file_path)
        batch_sequences = df['desc'].dropna().to_list()
        return lmp.dataset.BaseDataset(batch_sequences)

    if dataset == 'news_collection_title':
        file_path = os.path.join(lmp.path.DATA_PATH, 'news_collection.csv')

        if not os.path.exists(file_path):
            raise FileNotFoundError(f'File {file_path} does not exist.')

        df = pd.read_csv(file_path)
        batch_sequences = df['title'].to_list()
        return lmp.dataset.BaseDataset(batch_sequences)
>>>>>>> 87e7256a

    raise ValueError(
        f'dataset `{dataset}` does not support.\nSupported options:' +
        ''.join(list(map(
            lambda option: f'\n\t--dataset {option}',
            [
                'news_collection_desc',
                'news_collection_title',
                'wiki_test_tokens',
                'wiki_train_tokens',
                'wiki_valid_tokens',
                'word_test_v1'
            ]
        )))
    )


def load_dataset_by_config(
        config: lmp.config.BaseConfig
) -> torch.utils.data.Dataset:
    r"""Load dataset from downloaded files.

    Args:
        config:
            Configuration object with attribute `dataset`.

    Raise:
        TypeError:
            When `config` is not an instance of `lmp.config.BaseConfig`.

    Returns:
        Same as `load_dataset`.
    """
    # Type check.
    if not isinstance(config, lmp.config.BaseConfig):
        raise TypeError(
            '`config` must be an instance of `lmp.config.BaseConfig`.'
        )

    return load_dataset(dataset=config.dataset)<|MERGE_RESOLUTION|>--- conflicted
+++ resolved
@@ -134,7 +134,6 @@
         raise TypeError('`dataset` must be an instance of `str`.')
 
     if dataset == 'news_collection_desc':
-<<<<<<< HEAD
         return _preprocess_news_collection(column='desc')
 
     if dataset == 'news_collection_title':
@@ -151,26 +150,6 @@
 
     if dataset == 'word_test_v1':
         return _preprocess_word_test_v1_tokens()
-=======
-        file_path = os.path.join(lmp.path.DATA_PATH, 'news_collection.csv')
-
-        if not os.path.exists(file_path):
-            raise FileNotFoundError(f'File {file_path} does not exist.')
-
-        df = pd.read_csv(file_path)
-        batch_sequences = df['desc'].dropna().to_list()
-        return lmp.dataset.BaseDataset(batch_sequences)
-
-    if dataset == 'news_collection_title':
-        file_path = os.path.join(lmp.path.DATA_PATH, 'news_collection.csv')
-
-        if not os.path.exists(file_path):
-            raise FileNotFoundError(f'File {file_path} does not exist.')
-
-        df = pd.read_csv(file_path)
-        batch_sequences = df['title'].to_list()
-        return lmp.dataset.BaseDataset(batch_sequences)
->>>>>>> 87e7256a
 
     raise ValueError(
         f'dataset `{dataset}` does not support.\nSupported options:' +
